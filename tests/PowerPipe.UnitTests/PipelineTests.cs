--- conflicted
+++ resolved
@@ -124,7 +124,6 @@
         await task;
     }
 
-<<<<<<< HEAD
     [Theory]
     [InlineData(PipelineStepErrorHandling.Suppress)]
     [InlineData(PipelineStepErrorHandling.Retry)]
@@ -168,7 +167,4 @@
             await step.Received(1).ExecuteAsync(Arg.Is(context), Arg.Is(cts.Token));
         }
     }
-}
-=======
-public record TestPipelineResult;
->>>>>>> 4724f77c
+}