using System.Threading;
using System.Threading.Tasks;
using Xunit;
using Microsoft.Extensions.DependencyInjection;
using NSubstitute;
using PowerPipe.Builder;
using PowerPipe.Factories;
using PowerPipe.UnitTests.Steps;

namespace PowerPipe.UnitTests;

public class PipelineTests
{
    [Fact]
    public async Task AddStep_Succeed()
    {
        var step = Substitute.For<TestStep1>();
        var context = new TestPipelineContext();
        var cts = new CancellationTokenSource();

        var stepFactory =
            new PipelineStepFactory(new ServiceCollection()
                .AddTransient(_ => step)
                .BuildServiceProvider());

        var pipeline = new PipelineBuilder<TestPipelineContext, TestPipelineResult>(stepFactory, context)
            .Add<TestStep1>()
            .Build();

        await pipeline.RunAsync(cts.Token);

        await step.Received(1).ExecuteAsync(Arg.Is(context), Arg.Is(cts.Token));
    }

    [Theory]
    [InlineData(true)]
    [InlineData(false)]
    public async Task AddIfStep_Succeed(bool predicate)
    {
        var step = Substitute.For<TestStep1>();
        var context = new TestPipelineContext();
        var cts = new CancellationTokenSource();

        var stepFactory =
            new PipelineStepFactory(new ServiceCollection()
                .AddTransient(_ => step)
                .BuildServiceProvider());

        var pipeline = new PipelineBuilder<TestPipelineContext, TestPipelineResult>(stepFactory, context)
            .AddIf<TestStep1>(_ => predicate)
            .Build();

        await pipeline.RunAsync(cts.Token);

        var task = predicate
            ? step.Received(1).ExecuteAsync(Arg.Is(context), Arg.Is(cts.Token))
            : step.DidNotReceive().ExecuteAsync(Arg.Is(context), Arg.Is(cts.Token));

        await task;
    }

    [Theory]
    [InlineData(true)]
    [InlineData(false)]
    public async Task AddIfElseStep_Succeed(bool predicate)
    {
        var step1 = Substitute.For<TestStep1>();
        var step2 = Substitute.For<TestStep2>();
        var context = new TestPipelineContext();
        var cts = new CancellationTokenSource();

        var stepFactory =
            new PipelineStepFactory(new ServiceCollection()
                .AddTransient(_ => step1)
                .AddTransient(_ => step2)
                .BuildServiceProvider());

        var pipeline = new PipelineBuilder<TestPipelineContext, TestPipelineResult>(stepFactory, context)
            .AddIfElse<TestStep1, TestStep2>(_ => predicate)
            .Build();

        await pipeline.RunAsync(cts.Token);

        if (predicate)
        {
            await step1.Received(1).ExecuteAsync(Arg.Is(context), Arg.Is(cts.Token));
            await step2.DidNotReceive().ExecuteAsync(Arg.Is(context), Arg.Is(cts.Token));
        }
        else
        {
            await step2.Received(1).ExecuteAsync(Arg.Is(context), Arg.Is(cts.Token));
            await step1.DidNotReceive().ExecuteAsync(Arg.Is(context), Arg.Is(cts.Token));
        }
    }

    [Theory]
    [InlineData(true)]
    [InlineData(false)]
    public async Task IfStep_Succeed(bool predicate)
    {
        var step = Substitute.For<TestStep1>();
        var context = new TestPipelineContext();
        var cts = new CancellationTokenSource();

        var stepFactory =
            new PipelineStepFactory(new ServiceCollection()
                .AddTransient(_ => step)
                .BuildServiceProvider());

        var pipeline = new PipelineBuilder<TestPipelineContext, TestPipelineResult>(stepFactory, context)
            .If(_ => predicate, b => b
                .Add<TestStep1>())
            .Build();

        await pipeline.RunAsync(cts.Token);

        var task = predicate
            ? step.Received(1).ExecuteAsync(Arg.Is(context), Arg.Is(cts.Token))
            : step.DidNotReceive().ExecuteAsync(Arg.Is(context), Arg.Is(cts.Token));

        await task;
    }
}

<<<<<<< HEAD
public record TestPipelineResult;
=======
public record TestPipelineResult;

public class TestPipelineContext : PipelineContext<TestPipelineResult>
{
    public override TestPipelineResult GetPipelineResult() => new();
}

public class TestStep1 : IPipelineStep<TestPipelineContext>
{
    public IPipelineStep<TestPipelineContext> NextStep { get; set; }

    public virtual Task ExecuteAsync(TestPipelineContext context, CancellationToken cancellationToken) =>
        Task.CompletedTask;
}

public class TestStep2 : IPipelineStep<TestPipelineContext>
{
    public IPipelineStep<TestPipelineContext> NextStep { get; set; }

    public virtual Task ExecuteAsync(TestPipelineContext context, CancellationToken cancellationToken) =>
        Task.CompletedTask;
}
>>>>>>> eacdf8a0
<|MERGE_RESOLUTION|>--- conflicted
+++ resolved
@@ -122,29 +122,4 @@
     }
 }
 
-<<<<<<< HEAD
-public record TestPipelineResult;
-=======
-public record TestPipelineResult;
-
-public class TestPipelineContext : PipelineContext<TestPipelineResult>
-{
-    public override TestPipelineResult GetPipelineResult() => new();
-}
-
-public class TestStep1 : IPipelineStep<TestPipelineContext>
-{
-    public IPipelineStep<TestPipelineContext> NextStep { get; set; }
-
-    public virtual Task ExecuteAsync(TestPipelineContext context, CancellationToken cancellationToken) =>
-        Task.CompletedTask;
-}
-
-public class TestStep2 : IPipelineStep<TestPipelineContext>
-{
-    public IPipelineStep<TestPipelineContext> NextStep { get; set; }
-
-    public virtual Task ExecuteAsync(TestPipelineContext context, CancellationToken cancellationToken) =>
-        Task.CompletedTask;
-}
->>>>>>> eacdf8a0
+public record TestPipelineResult;