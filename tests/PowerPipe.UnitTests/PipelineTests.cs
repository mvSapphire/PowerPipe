using System;
using System.Threading;
using System.Threading.Tasks;
using FluentAssertions;
using Xunit;
using Microsoft.Extensions.DependencyInjection;
using NSubstitute;
using PowerPipe.Builder;
using PowerPipe.Builder.Steps;
using PowerPipe.Factories;
using PowerPipe.UnitTests.Steps;

namespace PowerPipe.UnitTests;

public class PipelineTests
{
    [Fact]
    public async Task AddStep_Succeed()
    {
        var step = Substitute.For<TestStep1>();
        var context = new TestPipelineContext();
        var cts = new CancellationTokenSource();

        var stepFactory =
            new PipelineStepFactory(new ServiceCollection()
                .AddTransient(_ => step)
                .BuildServiceProvider());

        var pipeline = new PipelineBuilder<TestPipelineContext, TestPipelineResult>(stepFactory, context)
            .Add<TestStep1>()
            .Build();

        await pipeline.RunAsync(cts.Token);

        await step.Received(1).ExecuteAsync(Arg.Is(context), Arg.Is(cts.Token));
    }

    [Theory]
    [InlineData(true)]
    [InlineData(false)]
    public async Task AddIfStep_Succeed(bool predicate)
    {
        var step = Substitute.For<TestStep1>();
        var context = new TestPipelineContext();
        var cts = new CancellationTokenSource();

        var stepFactory =
            new PipelineStepFactory(new ServiceCollection()
                .AddTransient(_ => step)
                .BuildServiceProvider());

        var pipeline = new PipelineBuilder<TestPipelineContext, TestPipelineResult>(stepFactory, context)
            .AddIf<TestStep1>(_ => predicate)
            .Build();

        await pipeline.RunAsync(cts.Token);

        var task = predicate
            ? step.Received(1).ExecuteAsync(Arg.Is(context), Arg.Is(cts.Token))
            : step.DidNotReceive().ExecuteAsync(Arg.Is(context), Arg.Is(cts.Token));

        await task;
    }

    [Theory]
    [InlineData(true)]
    [InlineData(false)]
    public async Task AddIfElseStep_Succeed(bool predicate)
    {
        var step1 = Substitute.For<TestStep1>();
        var step2 = Substitute.For<TestStep2>();
        var context = new TestPipelineContext();
        var cts = new CancellationTokenSource();

        var stepFactory =
            new PipelineStepFactory(new ServiceCollection()
                .AddTransient(_ => step1)
                .AddTransient(_ => step2)
                .BuildServiceProvider());

        var pipeline = new PipelineBuilder<TestPipelineContext, TestPipelineResult>(stepFactory, context)
            .AddIfElse<TestStep1, TestStep2>(_ => predicate)
            .Build();

        await pipeline.RunAsync(cts.Token);

        if (predicate)
        {
            await step1.Received(1).ExecuteAsync(Arg.Is(context), Arg.Is(cts.Token));
            await step2.DidNotReceive().ExecuteAsync(Arg.Is(context), Arg.Is(cts.Token));
        }
        else
        {
            await step2.Received(1).ExecuteAsync(Arg.Is(context), Arg.Is(cts.Token));
            await step1.DidNotReceive().ExecuteAsync(Arg.Is(context), Arg.Is(cts.Token));
        }
    }

    [Theory]
    [InlineData(true)]
    [InlineData(false)]
    public async Task IfStep_Succeed(bool predicate)
    {
        var step = Substitute.For<TestStep1>();
        var context = new TestPipelineContext();
        var cts = new CancellationTokenSource();

        var stepFactory =
            new PipelineStepFactory(new ServiceCollection()
                .AddTransient(_ => step)
                .BuildServiceProvider());

        var pipeline = new PipelineBuilder<TestPipelineContext, TestPipelineResult>(stepFactory, context)
            .If(_ => predicate, b => b
                .Add<TestStep1>())
            .Build();

        await pipeline.RunAsync(cts.Token);

        var task = predicate
            ? step.Received(1).ExecuteAsync(Arg.Is(context), Arg.Is(cts.Token))
            : step.DidNotReceive().ExecuteAsync(Arg.Is(context), Arg.Is(cts.Token));

        await task;
    }
<<<<<<< HEAD
=======

    [Theory]
    [InlineData(PipelineStepErrorHandling.Suppress, true)]
    [InlineData(PipelineStepErrorHandling.Retry, true)]
    [InlineData(PipelineStepErrorHandling.Suppress, false)]
    [InlineData(PipelineStepErrorHandling.Retry, false)]
    public async Task OnError_Succeed(PipelineStepErrorHandling errorHandlingBehaviour, bool applyErrorHandling)
    {
        var step = Substitute.For<TestStep1>();

        var exceptionMessage = "Test message";

        step.ExecuteAsync(Arg.Any<TestPipelineContext>(), Arg.Any<CancellationToken>())
            .Returns(_ => throw new InvalidOperationException(exceptionMessage));

        var context = new TestPipelineContext();
        var cts = new CancellationTokenSource();

        var stepFactory =
            new PipelineStepFactory(new ServiceCollection()
                .AddTransient(_ => step)
                .BuildServiceProvider());

        var retryCount = 3;
        var isRetryBehaviour = errorHandlingBehaviour is PipelineStepErrorHandling.Retry;

        bool ShouldApplyErrorHandling(TestPipelineContext _) => applyErrorHandling;

        var pipeline = new PipelineBuilder<TestPipelineContext, TestPipelineResult>(stepFactory, context)
            .Add<TestStep1>()
                .OnError(errorHandlingBehaviour, maxRetryCount: isRetryBehaviour ? retryCount : default, predicate: ShouldApplyErrorHandling)
            .Build();

        var action = () => pipeline.RunAsync(cts.Token);

        if (applyErrorHandling)
        {
            if (isRetryBehaviour)
            {
                await action.Should().ThrowAsync<InvalidOperationException>().WithMessage(exceptionMessage);

                await step.Received(1 + retryCount).ExecuteAsync(Arg.Is(context), Arg.Is(cts.Token));
            }
            else
            {
                await action.Should().NotThrowAsync<InvalidOperationException>();

                await step.Received(1).ExecuteAsync(Arg.Is(context), Arg.Is(cts.Token));
            }
        }
        else
        {
            await action.Should().ThrowAsync<InvalidOperationException>().WithMessage(exceptionMessage);
        }
    }
>>>>>>> e48947f1
}<|MERGE_RESOLUTION|>--- conflicted
+++ resolved
@@ -123,8 +123,6 @@
 
         await task;
     }
-<<<<<<< HEAD
-=======
 
     [Theory]
     [InlineData(PipelineStepErrorHandling.Suppress, true)]
@@ -180,5 +178,4 @@
             await action.Should().ThrowAsync<InvalidOperationException>().WithMessage(exceptionMessage);
         }
     }
->>>>>>> e48947f1
 }