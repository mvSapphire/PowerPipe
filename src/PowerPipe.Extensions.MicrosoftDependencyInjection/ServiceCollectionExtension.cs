--- conflicted
+++ resolved
@@ -1,25 +1,23 @@
 ﻿using System;
 using System.Linq;
+using Microsoft.Extensions.DependencyInjection;
 using PowerPipe.Factories;
 using PowerPipe.Interfaces;
 
-namespace Microsoft.Extensions.DependencyInjection;
+namespace PowerPipe.Extensions.MicrosoftDependencyInjection;
 
 /// <summary>
 /// Provides extension methods for configuring PowerPipe in Microsoft Dependency Injection (DI) services.
 /// </summary>
 public static class ServiceCollectionExtension
 {
-<<<<<<< HEAD
-    [Obsolete("Use new resgistration with PowerPipeConfiguration")]
-=======
     /// <summary>
     /// Adds PowerPipe services to the DI container with the specified lifetime.
     /// </summary>
     /// <param name="serviceCollection">The DI service collection to which services are added.</param>
     /// <param name="lifetime">The lifetime of the added services (Transient, Scoped, or Singleton).</param>
     /// <returns>The modified DI service collection.</returns>
->>>>>>> ba8864ad
+    [Obsolete("Use new resgistration with PowerPipeConfiguration")]
     public static IServiceCollection AddPowerPipe(
         this IServiceCollection serviceCollection, ServiceLifetime lifetime = ServiceLifetime.Transient)
     {
@@ -32,9 +30,6 @@
         };
     }
 
-<<<<<<< HEAD
-    [Obsolete("Use new resgistration with PowerPipeConfiguration")]
-=======
     /// <summary>
     /// Adds a PowerPipe step to the DI container with the specified lifetime.
     /// </summary>
@@ -43,7 +38,7 @@
     /// <param name="serviceCollection">The DI service collection to which the step is added.</param>
     /// <param name="lifetime">The lifetime of the added step (Transient, Scoped, or Singleton).</param>
     /// <returns>The modified DI service collection.</returns>
->>>>>>> ba8864ad
+    [Obsolete("Use new resgistration with PowerPipeConfiguration")]
     public static IServiceCollection AddPowerPipeStep<TStep, TContext>(
         this IServiceCollection serviceCollection, ServiceLifetime lifetime = ServiceLifetime.Transient)
         where TStep : class, IStepBase<TContext>
@@ -58,9 +53,6 @@
         };
     }
 
-<<<<<<< HEAD
-    [Obsolete("Use new resgistration with PowerPipeConfiguration")]
-=======
     /// <summary>
     /// Adds a PowerPipe compensation step to the DI container with the specified lifetime.
     /// </summary>
@@ -69,7 +61,7 @@
     /// <param name="serviceCollection">The DI service collection to which the compensation step is added.</param>
     /// <param name="lifetime">The lifetime of the added compensation step (Transient, Scoped, or Singleton).</param>
     /// <returns>The modified DI service collection.</returns>
->>>>>>> ba8864ad
+    [Obsolete("Use new resgistration with PowerPipeConfiguration")]
     public static IServiceCollection AddPowerPipeCompensationStep<TStep, TContext>(
         this IServiceCollection serviceCollection, ServiceLifetime lifetime = ServiceLifetime.Transient)
         where TStep : class, IPipelineCompensationStep<TContext>
