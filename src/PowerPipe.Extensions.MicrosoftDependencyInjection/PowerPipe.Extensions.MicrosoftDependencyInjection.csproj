<Project Sdk="Microsoft.NET.Sdk">

    <PropertyGroup>
        <IsPackable>true</IsPackable>
    </PropertyGroup>

    <ItemGroup>
      <ProjectReference Include="..\PowerPipe\PowerPipe.csproj" />
    </ItemGroup>

    <ItemGroup Condition="'$(TargetFramework)' == 'net6.0'">
        <PackageReference Include="Microsoft.Extensions.DependencyInjection.Abstractions" Version="6.0.0" />
    </ItemGroup>

    <ItemGroup Condition="'$(TargetFramework)' == 'net7.0'">
      <PackageReference Include="Microsoft.Extensions.DependencyInjection.Abstractions" Version="7.0.0" />
    </ItemGroup>
<<<<<<< HEAD
    
=======
  
>>>>>>> d6c9086e
    <ItemGroup Condition="'$(TargetFramework)' == 'net8.0'">
      <PackageReference Include="Microsoft.Extensions.DependencyInjection.Abstractions" Version="8.0.0" />
    </ItemGroup>

</Project><|MERGE_RESOLUTION|>--- conflicted
+++ resolved
@@ -15,11 +15,7 @@
     <ItemGroup Condition="'$(TargetFramework)' == 'net7.0'">
       <PackageReference Include="Microsoft.Extensions.DependencyInjection.Abstractions" Version="7.0.0" />
     </ItemGroup>
-<<<<<<< HEAD
-    
-=======
-  
->>>>>>> d6c9086e
+
     <ItemGroup Condition="'$(TargetFramework)' == 'net8.0'">
       <PackageReference Include="Microsoft.Extensions.DependencyInjection.Abstractions" Version="8.0.0" />
     </ItemGroup>
