--- conflicted
+++ resolved
@@ -13,15 +13,10 @@
     </ItemGroup>
 
     <ItemGroup>
-<<<<<<< HEAD
-      <PackageReference Include="Microsoft.Extensions.DependencyInjection" Version="6.0.0" />
-      <PackageReference Include="Microsoft.Extensions.DependencyInjection.Abstractions" Version="6.0.0" />
-      <PackageReference Include="Microsoft.Extensions.Logging" Version="6.0.0" />
-      <PackageReference Include="Microsoft.Extensions.Logging.Console" Version="6.0.0" />
-=======
       <PackageReference Include="Microsoft.Extensions.DependencyInjection" Version="8.0.0" />
       <PackageReference Include="Microsoft.Extensions.DependencyInjection.Abstractions" Version="8.0.0" />
->>>>>>> 8676d7bc
+      <PackageReference Include="Microsoft.Extensions.Logging" Version="8.0.0" />
+      <PackageReference Include="Microsoft.Extensions.Logging.Console" Version="8.0.0" />
     </ItemGroup>
 
 </Project>